--- conflicted
+++ resolved
@@ -235,32 +235,6 @@
 
     return(column_present)
 
-<<<<<<< HEAD
-def file_basename_without_extension(file_path):
-    """
-    Returns the basename of a file without the extension including archive extensions.
-
-    Args:
-        file_path (str): Path to the file.
-
-    Returns:
-        str: Basename of the file without the extension.
-    """
-    # Get the base name of the file
-    base_name = os.path.basename(file_path)
-    
-    # Remove known archive extensions (gz, xz, tar, etc.)
-    archive_extensions = ['.gz', '.xz', '.tar', '.zip', '.rar', '.7z']
-    for ext in archive_extensions:
-        if base_name.endswith(ext):
-            base_name = base_name[:-len(ext)]
-    
-    # Remove other extensions
-    base_name, _ = os.path.splitext(base_name)
-    
-    return base_name
-    
-=======
 def check_package(package_name: str, module_path: Optional[str]=None):
     """
     Check if a Python package is installed.
@@ -281,7 +255,31 @@
         print(f"{package_name} is not installed. Please install it using 'pip install {package_name}'.")
         return None, False
 
->>>>>>> 7fc91af4
+
+def file_basename_without_extension(file_path):
+    """
+    Returns the basename of a file without the extension including archive extensions.
+
+    Args:
+        file_path (str): Path to the file.
+
+    Returns:
+        str: Basename of the file without the extension.
+    """
+    # Get the base name of the file
+    base_name = os.path.basename(file_path)
+    
+    # Remove known archive extensions (gz, xz, tar, etc.)
+    archive_extensions = ['.gz', '.xz', '.tar', '.zip', '.rar', '.7z']
+    for ext in archive_extensions:
+        if base_name.endswith(ext):
+            base_name = base_name[:-len(ext)]
+    
+    # Remove other extensions
+    base_name, _ = os.path.splitext(base_name)
+    
+    return base_name
+    
 
 #######################################
 ## Decorators
