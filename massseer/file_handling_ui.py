import os
import fnmatch
import streamlit as st
import numpy as np

# Internal modules
<<<<<<< HEAD
from massseer.loaders.OSWDataAccess import OSWDataAccess
=======
from massseer.loaders.access.OSWDataAccess import OSWDataAccess
######################################
### OpenSwath File Handling

class ReadOSWFile:
    def __init__(self, osw_file_path) -> None:
        self.osw_file_path = osw_file_path
        self.osw = OSWDataAccess(osw_file_path)
>>>>>>> 51116659

@st.cache_data
def get_protein_options(protein_table):
    """
    Get a list of protein options from the provided data frame.

    Parameters:
        protein_table (pandas.DataFrame): A DataFrame containing protein data.

    Returns:
        list: A list of protein options.
    """
    return list(np.unique(protein_table.PROTEIN_ACCESSION.to_list()))

@st.cache_data
def get_peptide_options(peptide_table):
    """
    Get a list of peptide options from the provided data frame.

    Parameters:
        peptide_table (pandas.DataFrame): A DataFrame containing peptide data.

    Returns:
        list: A list of peptide options.
    """
    return list(np.unique(peptide_table.MODIFIED_SEQUENCE.to_list()))

def process_osw_file(osw_file_path):
    """
    Process an OpenSWATH results file (.osw) and display a user interface to select a protein, a peptide and a charge state.

    Parameters:
    osw_file_path (str): Path to the .osw file to process.

    Returns:
    tuple: A tuple containing the selected peptide (str), the selected precursor charge (int) and a list of dictionaries
    containing information about the transitions of the selected peptide.
    """
    # Check to ensure file exists otherwise throw error
    if not os.path.isfile(osw_file_path):
        raise ValueError(f"Error: File {osw_file_path} does not exist!")

    st.sidebar.title("Protein Selection")

    # Button to include decoys, default is False
    include_decoys = st.sidebar.checkbox("Include decoys", value=False)

    osw = OSWDataAccess(osw_file_path)

    protein_table = osw.getProteinTable(include_decoys)

    # Add a button to the sidebar for random protein selection
    pick_random_protein = st.sidebar.button('Random Protein Selection')
    if pick_random_protein:
        unique_protein_list = get_protein_options(protein_table)
        selected_protein = np.random.choice(unique_protein_list)
        selected_protein_index = int(np.where( [True if selected_protein==protein else False for protein in unique_protein_list] )[0][0])
        # print(f"Selected protein: {selected_protein} with index {selected_protein_index}")
        selected_protein_ = st.sidebar.selectbox("Select protein", get_protein_options(protein_table), index=selected_protein_index)
    else:
        # Add a searchable dropdown list to the sidebar
        selected_protein = st.sidebar.selectbox("Select protein", get_protein_options(protein_table))

    print(f"Selected protein: {selected_protein}")

    st.sidebar.title("Peptide Selection")

    # Get selected protein id from protein table based on selected protein
    selected_protein_id = protein_table[protein_table.PROTEIN_ACCESSION==selected_protein].PROTEIN_ID.to_list()[0]

    peptide_table = osw.getPeptideTableFromProteinID(selected_protein_id)

    # Add a button to the sidebar for random peptide selection
    pick_random_peptide = st.sidebar.button('Random Peptide Selection')
    if pick_random_peptide:
        unique_peptide_list = get_peptide_options(peptide_table)
        selected_peptide = np.random.choice(unique_peptide_list)
        selected_peptide_index = int(np.where( [True if selected_peptide==peptide else False for peptide in unique_peptide_list] )[0][0])
        # print(f"Selected peptide: {selected_peptide} with index {selected_peptide_index}")
        selected_peptide_ = st.sidebar.selectbox("Select peptide", get_peptide_options(peptide_table), index=selected_peptide_index)

        selected_precursor_charge = np.random.choice(osw.getPrecursorCharges(selected_peptide).CHARGE.to_list())
        selected_precursor_charge = st.sidebar.selectbox("Select charge", osw.getPrecursorCharges(selected_peptide).CHARGE.to_list())
    else:
        # Add a searchable dropdown list to the sidebar
        selected_peptide = st.sidebar.selectbox("Select peptide", get_peptide_options(peptide_table))

        selected_precursor_charge = st.sidebar.selectbox("Select charge", osw.getPrecursorCharges(selected_peptide).CHARGE.to_list())

    print(f"Selected peptide: {selected_peptide} with charge {selected_precursor_charge}")

    peptide_transition_list = osw.getPeptideTransitionInfo(selected_peptide, selected_precursor_charge)
    return selected_peptide, selected_precursor_charge, peptide_transition_list

def get_sqmass_files(sqmass_file_path_input, threads=1):
    """
    Given a path to a directory or a file, returns a list of full file paths to *.sqMass files in the directory or the file itself.
    If the input path is a directory, the function displays a selection box in the sidebar to select the *.sqMass files.
    If the input path is a file, the function returns a list containing only the input file path.
    The function also displays a slider to select the number of threads to use for processing the files.
    
    Parameters:
    sqmass_file_path_input (str): Path to a directory or a file
    
    Returns:
    sqmass_file_path_list (list): List of full file paths to *.sqMass files in the directory or the file itself.
    threads (int): Number of threads to use for processing the files.
    """
    
    if os.path.isfile(sqmass_file_path_input):
        sqmass_file_path_list = [sqmass_file_path_input]
    else:
        # Check to ensure directory exists otherwise throw error
        if not os.path.isdir(sqmass_file_path_input):
            raise ValueError(f"Error: Directory {sqmass_file_path_input} does not exist!")
        
        st.sidebar.subheader("sqMass file(s)")
        with st.sidebar.expander("File list"):
            # 1. Get the list of files in the directory
            files_in_directory = os.listdir(sqmass_file_path_input)
            
            #2. Filter the files based on the *.sqMass file extension (case-insensitive)
            files_in_directory = [filename for filename in files_in_directory if fnmatch.fnmatch(filename.lower(), '*.sqmass')]

            # 3. Sort the filenames alphabetically
            sorted_filenames = sorted(files_in_directory, reverse=False)

            # Create a selection box in the sidebar
            selected_sorted_filenames = st.multiselect("sqMass files", sorted_filenames, sorted_filenames)    

            # Create a list of full file paths
            sqmass_file_path_list = [os.path.join(sqmass_file_path_input, file) for file in selected_sorted_filenames]

            if len(sqmass_file_path_list) > 1:
                    # Add Threads slider
                    st.title("Threads")
                    threads = st.slider("Number of threads", 1, os.cpu_count(), os.cpu_count())
            else:
                threads = 1
    return sqmass_file_path_list, threads

def get_mzml_files(raw_file_path_input, threads=1):
    """
    Given a path to a directory or a file, returns a list of full file paths to *.mzML files in the directory or the file itself.
    If the input path is a directory, the function displays a selection box in the sidebar to select the *.mzML files.
    If the input path is a file, the function returns a list containing only the input file path.
    The function also displays a slider to select the number of threads to use for processing the files.
    
    Parameters:
    raw_file_path_input (str): Path to a directory or a file
    
    Returns:
    raw_file_path_list (list): List of full file paths to *.mzML files in the directory or the file itself.
    threads (int): Number of threads to use for processing the files.
    """
    
    if os.path.isfile(raw_file_path_input):
        raw_file_path_list = [raw_file_path_input]
    else:
        # Check to ensure directory exists otherwise throw error
        if not os.path.isdir(raw_file_path_input):
            raise ValueError(f"Error: Directory {raw_file_path_input} does not exist!")
        
        st.sidebar.subheader("Raw file(s)")
        with st.sidebar.expander("File list"):
            # 1. Get the list of files in the directory
            files_in_directory = os.listdir(raw_file_path_input)
            
            #2. Filter the files based on the *.mzML file extension (case-insensitive)
            files_in_directory = [filename for filename in files_in_directory if fnmatch.fnmatch(filename.lower(), '*.mzml')]

            # 3. Sort the filenames alphabetically
            sorted_filenames = sorted(files_in_directory, reverse=False)

            # Create a selection box in the sidebar
            selected_sorted_filenames = st.multiselect("Raw files", sorted_filenames, sorted_filenames)

            # Create a list of full file paths
            raw_file_path_list = [os.path.join(raw_file_path_input, file) for file in selected_sorted_filenames]

            if len(raw_file_path_list) > 1:
                    # Add Threads slider
                    st.title("Threads")
                    threads = st.slider("Number of threads", 1, os.cpu_count(), os.cpu_count())
            else:
                threads = 1

    return raw_file_path_list, threads


class TransitionListUI:
    def __init__(self) -> None:
        self.transition_list = ""
        self.selected_protein = ""
        self.selected_peptide = ""
        self.selected_charge = ""
        self.qvalue_threshold = 0.01
        
        
    def show_protein_selection(self, protein_list):
        
        self.selected_protein = st.sidebar.selectbox(f"Select protein (of {len(protein_list)} proteins)", protein_list)

    def show_peptide_selection(self, peptide_list):
        self.selected_peptide = st.sidebar.selectbox(f"Select peptide (of {len(peptide_list)} peptides)", peptide_list)
    
    def show_charge_selection(self, charge_list, precursor_mz):
        col1, col2 = st.sidebar.columns(2)
        with col1:
            self.selected_charge = st.selectbox("Select charge", charge_list)
        with col2:
            st.code(f"Precursor m/z\n{precursor_mz}", language="markdown")

    def show_library_features(self, transition_list):
        try:
            library_int = transition_list.get_peptide_library_intensity(self.selected_peptide, self.selected_charge)
            library_rt = transition_list.get_peptide_retention_time(self.selected_peptide, self.selected_charge)
            library_ion_mobility = transition_list.get_peptide_ion_mobility(self.selected_peptide, self.selected_charge)
            with st.sidebar.expander("Library features", expanded=False):
                st.code(f"Library intensity: {library_int}\nLibrary RT: {library_rt}\nLibrary IM: {library_ion_mobility}", language="markdown")
        except:
            with st.sidebar.expander("Library features", expanded=False):
                st.code(f"Could not find library features for the selected precursor.", language="markdown")

    def update_protein_selection(self, new_protein_list):
        # Update the available protein options
        print(f"current protein list len= {len(st.session_state['protein_list'])}")
        st.session_state['protein_list'] = new_protein_list
        print(f"new protein list len= {len(st.session_state['protein_list'])}")

        <|MERGE_RESOLUTION|>--- conflicted
+++ resolved
@@ -4,9 +4,6 @@
 import numpy as np
 
 # Internal modules
-<<<<<<< HEAD
-from massseer.loaders.OSWDataAccess import OSWDataAccess
-=======
 from massseer.loaders.access.OSWDataAccess import OSWDataAccess
 ######################################
 ### OpenSwath File Handling
@@ -15,7 +12,6 @@
     def __init__(self, osw_file_path) -> None:
         self.osw_file_path = osw_file_path
         self.osw = OSWDataAccess(osw_file_path)
->>>>>>> 51116659
 
 @st.cache_data
 def get_protein_options(protein_table):
