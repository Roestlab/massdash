--- conflicted
+++ resolved
@@ -69,14 +69,9 @@
         transition_list_file_path = ""
         raw_file_path_input = ""
         diann_report_file_path_input = ""
-<<<<<<< HEAD
-        st.stop("Toy dataset not available yet.")
-        massseer_gui.show_file_input_settings(diann_report_file_path_input, raw_file_path_input, transition_list_file_path)
-=======
         feature_file_type = ""
         st.stop("Toy dataset not available yet.")
         massseer_gui.show_file_input_settings(diann_report_file_path_input, raw_file_path_input, transition_list_file_path, feature_file_type)
->>>>>>> d8634080
 
         # Remove welcome message container if dataset is loaded
         massseer_gui.welcome_container.empty()
@@ -94,11 +89,7 @@
 
     if st.session_state.workflow == "raw_data" and massseer_gui.transition_list_file_path!="*.pqp" and massseer_gui.raw_file_path_input!="*.mzML" and not st.session_state.clicked['load_toy_dataset_raw_data']:
         
-<<<<<<< HEAD
-        massseer_gui.show_file_input_settings(massseer_gui.feature_file_path, massseer_gui.raw_file_path_input, massseer_gui.transition_list_file_path)
-=======
         massseer_gui.show_file_input_settings(massseer_gui.feature_file_path, massseer_gui.raw_file_path_input, massseer_gui.transition_list_file_path, massseer_gui.feature_file_type)
->>>>>>> d8634080
         
         # Remove welcome message container if dataset is loaded
         massseer_gui.welcome_container.empty()
