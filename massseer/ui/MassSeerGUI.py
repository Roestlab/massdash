import streamlit as st

# UI
from massseer.ui.FileInputXICDataUISettings import FileInputXICDataUISettings
from massseer.ui.FileInputRawDataUISettings import FileInputRawDataUISettings
from massseer.ui.ExtractedIonChromatogramAnalysisFormUI import ExtractedIonChromatogramAnalysisFormUI
from massseer.ui.RawTargetedExtractionAnalysisFormUI import RawTargetedExtractionAnalysisFormUI
# Utils
from massseer.util import copy_attributes

class MassSeerGUI:
    """
    Class to create the user interface for MassSeer.
    
    Attributes:
        welcome_container (streamlit.container): A container for the welcome message.
        file_input_settings (FileInputXICDataUISettings/FileInputRawDataUISettings): A container for the file input settings.
        
    Methods:
        show_welcome_message: Displays a welcome message and input fields for OpenSwath and DIA-NN workflows.
        show_file_input_settings: Displays the file input settings.
    """
    def __init__(self, verbose):
        """
        Initializes the MassSeerGUI class.

        Args:
            verbose (bool): Enables verbose mode.

        Returns:
            None
        """
        self.welcome_container = st.empty()
        self.file_input_settings = None
        self.verbose = verbose
        
        # initialize load_toy_dataset key in clicked session state
        # This is needed because streamlit buttons return True when clicked and then default back to False.
        # See: https://discuss.streamlit.io/t/how-to-make-st-button-content-stick-persist-in-its-own-section/45694/2
        if 'clicked' not in st.session_state:
            st.session_state.clicked  = {'load_toy_dataset_xic_data':False, 'load_toy_dataset_raw_data':False}
            
        if 'workflow' not in st.session_state:
            st.session_state.workflow = None
            
    def show_welcome_message(self):
        """
        Displays a welcome message and input fields for OpenSwath and DIA-NN workflows.

        Returns:
        welcome_container (streamlit.container): A container for the welcome message.
        load_toy_dataset (streamlit.button): A button to load the OpenSwath example dataset.
        osw_file_path (streamlit.text_input): A text input field for the OpenSwath file path.
        sqmass_file_path_input (streamlit.text_input): A text input field for the sqMass file path.
        """
        # Add a welcome message
        # welcome_container = st.empty()FileInputXICDataUISettings
        if st.session_state.WELCOME_PAGE_STATE:
            with self.welcome_container:
                with st.container():
                    st.title("Welcome to MassSeer!")
                    st.write("MassSeer is a powerful platform designed for researchers and analysts in the field of mass spectrometry.")
                    st.write("It enables the visualization of chromatograms, algorithm testing, and parameter optimization, crucial for data analysis and experimental design.")
                    st.write("This tool is an indispensable asset for researchers and laboratories working with DIA (Data-Independent Acquisition) data.")

                    # Tabs for different data workflows
                    tab1, tab2 = st.tabs(["Extracted Ion Chromatograms", "Raw Mass Spectrometry Data"])

                    with tab1:
                        xic_form = ExtractedIonChromatogramAnalysisFormUI()
                        xic_form.create_ui()
                        copy_attributes(xic_form, self)
                        
                    with tab2:
                        raw_data_form = RawTargetedExtractionAnalysisFormUI()
                        raw_data_form.create_ui()
                        copy_attributes(raw_data_form, self)

        return self

    def show_file_input_settings(self, feature_file_path=None, xic_file_path=None, transition_list_file_path=None, feature_file_type=None):
        """
        Displays the file input settings.

        Args:
            feature_file_path (str): The path to the feature file.
            xic_file_path (str): The path to the XIC file.

        Returns:
            None
        """
        if st.session_state.workflow == "xic_data":
            self.file_input_settings = FileInputXICDataUISettings()
            self.file_input_settings.create_ui(feature_file_path, xic_file_path)
            self.file_input_settings.get_sqmass_files()
        elif st.session_state.workflow == "raw_data":
            self.file_input_settings = FileInputRawDataUISettings()
<<<<<<< HEAD
            self.file_input_settings.create_ui(transition_list_file_path, xic_file_path, feature_file_path)
=======
            self.file_input_settings.create_ui(transition_list_file_path, xic_file_path, feature_file_path, feature_file_type)
>>>>>>> d8634080
            self.file_input_settings.get_mzml_files()
        st.sidebar.divider()<|MERGE_RESOLUTION|>--- conflicted
+++ resolved
@@ -95,10 +95,6 @@
             self.file_input_settings.get_sqmass_files()
         elif st.session_state.workflow == "raw_data":
             self.file_input_settings = FileInputRawDataUISettings()
-<<<<<<< HEAD
-            self.file_input_settings.create_ui(transition_list_file_path, xic_file_path, feature_file_path)
-=======
             self.file_input_settings.create_ui(transition_list_file_path, xic_file_path, feature_file_path, feature_file_type)
->>>>>>> d8634080
             self.file_input_settings.get_mzml_files()
         st.sidebar.divider()