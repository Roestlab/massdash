--- conflicted
+++ resolved
@@ -16,11 +16,7 @@
         self.welcome_container = st.empty()
         self.tab1 = None
         self.tab2 = None
-<<<<<<< HEAD
-        self.workflow = "xic_data"
-=======
         self.workflow = None
->>>>>>> dd339cea
         self.load_toy_dataset = None
         self.osw_file_path = None
         self.sqmass_file_path_input = None
@@ -102,12 +98,9 @@
                     st.title("Raw Targeted Data Extraction")
 
                     self.load_toy_dataset = st.button('Load Raw Targeted Data Extraction Example', on_click=self.clicked , args=['load_toy_dataset'])
-<<<<<<< HEAD
-=======
                     
                     if self.load_toy_dataset:
                         self.workflow = "raw_data"
->>>>>>> dd339cea
 
                     st.subheader("Input Transition List")
                     self.transition_list_file_path = st.text_input("Enter file path", "*.pqp / *.tsv", key='raw_data_transition_list')
