--- conflicted
+++ resolved
@@ -55,11 +55,7 @@
             self.raw_file_path_input = st.text_input("Enter file path", value=None, placeholder="*.mzML", key='raw_data_file_path_tmp', help="Path to the raw file (*.mzML)")
 
             # Tabs for different data workflows
-<<<<<<< HEAD
-            st.subheader("Input Search Results (Optional)")
-=======
             st.subheader("Input Search Results")
->>>>>>> d8634080
 
             cols = st.columns([0.7, 0.3])
             self.feature_file_path = cols[0].text_input("Enter file path of the feature file", value=None, placeholder="*.osw / *.tsv", key='feature_file_path_tmp', help="Path to the feature file (*.osw / *.tsv) from an OpenSwath or DIA-NN workflow")
