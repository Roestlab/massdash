from massseer.structs.Chromatogram import Chromatogram
<<<<<<< HEAD
from typing import List, Tuple, Optional
import pyopenms as po

=======
from massseer.structs.Mobilogram import Mobilogram
from massseer.structs.Spectrum import Spectrum
from massseer.structs.FeatureMap import FeatureMap
from typing import List, Optional
import pandas as pd
>>>>>>> 651bbbab

class TransitionGroup:
    '''
    Class for Storing a transition group
    '''
    def __init__(self, precursorChroms: List[Chromatogram], transitionChroms: List[Chromatogram], precursorMobilos: Optional[List[Mobilogram]], transitionMobilos: Optional[List[Mobilogram]], precursorSpectra: Optional[List[Spectrum]], transitionSpectra: Optional[List[Spectrum]]):
        self.precursorChroms = precursorChroms
        self.transitionChroms = transitionChroms
<<<<<<< HEAD

    def to_pyopenms(self, includePrecursors=False):
        '''
        Converts the TransitionGroup to an OpenMS TransitionGroup
        '''
        transitionGroup = po.MRMTransitionGroupCP()
        for i in range(len(self.transitionChroms)):
            transition = po.ReactionMonitoringTransition()
            transition.setNativeID(str(i))
            chrom = self.transitionChroms[i].topyopenms(label=str(i))
            transitionGroup.addChromatogram(chrom, chrom.getNativeID())
            transitionGroup.addTransition(transition, transition.getNativeID())

        if includePrecursors:
            for i in range(len(self.precursorChroms)):
                precursor = po.ReactionMonitoringTransition()
                precursor.setNativeID('p' + str(i))
                chrom = self.precursorChroms[i].topyopenms(label='p' + str(i))
                transitionGroup.addChromatogram(chrom, chrom.getNativeID())
                transitionGroup.addTransition(transition, transition.getNativeID())
        return transitionGroup
    
    def max(self, boundary: Tuple[float, float], level: Optional[str] = 'ms1ms2') -> float:
        """
        Calculate the highest intensity within a given boundary.

        Args:
            boundary (tuple): A tuple containing the left and right boundaries.

        Returns:
            float: The highest intensity within the given boundary.
        """
        chroms = self._resolveLevel(level)

        highest_intensity = 0.0  # Initialize with a default value
        for c in chroms:
            intens = c.max(boundary)
            if intens > highest_intensity:
                highest_intensity = intens

        return highest_intensity
    

    def _resolveLevel(self, level):
        if level=='ms1':
            return self.precursorChroms
        elif level=='ms2':
            return self.transitionChroms
        elif level=='ms1ms2':
            return self.precursorChroms + self.transitionChroms
        else:
            raise ValueError("Level must be one of ['ms1', 'ms2', 'ms1ms2']")

    def sum(self, boundary: Tuple[float, float], level: str = 'ms2') -> float:
        """
        Calculates the integrated intensity of a chromatogram within a given boundary.

        Args:
            boundary (tuple): A tuple containing the left and right boundaries of the integration range.

        Returns:
            float: The integrated intensity of the chromatogram within the given boundary.
        """
        chroms = self._resolveLevel(level)
        integrated_intensity = 0.0
        for c in chroms:
            integrated_intensity += c.sum(boundary)

        return integrated_intensity
    
    def flatten(self, level: str = 'ms2') -> Chromatogram:
        '''
        Flatten the TransitionGroup into a single Chromatogram
        '''
        chroms = self._resolveLevel(level)
        rt = []
        intensity = []
        for c in chroms:
            rt.extend(c.rt)
            intensity.extend(c.intensity)
        return Chromatogram(rt, intensity)

    def median(self, boundary: Optional[Tuple[float, float]] = None, level: Optional[str] = 'ms2') -> float:
        """
        Calculate the median intensity of a given boundary in the chromatogram data.

        Args:
            chrom_data (list): A list of tuples containing the retention time and intensity values of a chromatogram.
            boundary (tuple): A tuple containing the left and right boundaries of the region of interest.

        Returns:
            float: The median intensity value of the data points within the given boundary.
        """

        chrom_flattened = self.flatten(level)
        if boundary is not None:
            chrom_flattened = chrom_flattened.filterChromatogram(boundary)

        return chrom_flattened.median()
=======
        self.precursorMobilos = precursorMobilos
        self.transitionMobilos = transitionMobilos
        self.precursorSpectra = precursorSpectra
        self.transitionSpectra = transitionSpectra
        self._protein = None

    def __str__(self) -> str:
        '''
        Returns a string representation of the transition group.

        Returns:
            str: A string representation of the transition group.
        '''
        return f"{'-'*8} TransitionGroup {'-'*8}\nprecursor chromatograms: {len(self.precursorChroms)}\ntransition chromatograms: {len(self.transitionChroms)}\nprecursor mobilograms: {len(self.precursorMobilos)}\ntransition mobilograms: {len(self.transitionMobilos)}\nprecursor spectra: {len(self.precursorSpectra)}\ntransition spectra: {len(self.transitionSpectra)}\n{self.protein}"

    @property
    def protein(self):
        """
        Returns the protein associated with this transition group.
        """
        return self._protein

    @protein.setter
    def protein(self, value):
        """
        Sets the protein associated with this transition group.
        """
        self._protein = value


    @classmethod
    def from_feature_map(cls, feature_map: FeatureMap):
        """
        Creates a TransitionGroup object from a pandas DataFrame containing feature information.

        Args:
            feature_map (FeatureMap): A FeatureMap containing mass spec feature information.

        Returns:
            cls: A TransitionGroup object.
        """
        precursorChroms = feature_map.get_precursor_chromatograms()
        transitionChroms = feature_map.get_transition_chromatograms()
        if feature_map.has_im:
            precursorMobilos = feature_map.get_precursor_mobilograms()
            transitionMobilos = feature_map.get_transition_mobilograms()
        else:
            precursorMobilos = None
            transitionMobilos = None
        precursorSpectra = feature_map.get_precursor_spectra()
        transitionSpectra = feature_map.get_transition_spectra()
        return cls(precursorChroms, transitionChroms, precursorMobilos, transitionMobilos, precursorSpectra, transitionSpectra)

>>>>>>> 651bbbab
<|MERGE_RESOLUTION|>--- conflicted
+++ resolved
@@ -1,15 +1,10 @@
 from massseer.structs.Chromatogram import Chromatogram
-<<<<<<< HEAD
 from typing import List, Tuple, Optional
 import pyopenms as po
-
-=======
 from massseer.structs.Mobilogram import Mobilogram
 from massseer.structs.Spectrum import Spectrum
 from massseer.structs.FeatureMap import FeatureMap
-from typing import List, Optional
 import pandas as pd
->>>>>>> 651bbbab
 
 class TransitionGroup:
     '''
@@ -18,7 +13,11 @@
     def __init__(self, precursorChroms: List[Chromatogram], transitionChroms: List[Chromatogram], precursorMobilos: Optional[List[Mobilogram]], transitionMobilos: Optional[List[Mobilogram]], precursorSpectra: Optional[List[Spectrum]], transitionSpectra: Optional[List[Spectrum]]):
         self.precursorChroms = precursorChroms
         self.transitionChroms = transitionChroms
-<<<<<<< HEAD
+        self.precursorMobilos = precursorMobilos
+        self.transitionMobilos = transitionMobilos
+        self.precursorSpectra = precursorSpectra
+        self.transitionSpectra = transitionSpectra
+        self._protein = None
 
     def to_pyopenms(self, includePrecursors=False):
         '''
@@ -118,13 +117,6 @@
             chrom_flattened = chrom_flattened.filterChromatogram(boundary)
 
         return chrom_flattened.median()
-=======
-        self.precursorMobilos = precursorMobilos
-        self.transitionMobilos = transitionMobilos
-        self.precursorSpectra = precursorSpectra
-        self.transitionSpectra = transitionSpectra
-        self._protein = None
-
     def __str__(self) -> str:
         '''
         Returns a string representation of the transition group.
@@ -170,6 +162,4 @@
             transitionMobilos = None
         precursorSpectra = feature_map.get_precursor_spectra()
         transitionSpectra = feature_map.get_transition_spectra()
-        return cls(precursorChroms, transitionChroms, precursorMobilos, transitionMobilos, precursorSpectra, transitionSpectra)
-
->>>>>>> 651bbbab
+        return cls(precursorChroms, transitionChroms, precursorMobilos, transitionMobilos, precursorSpectra, transitionSpectra)