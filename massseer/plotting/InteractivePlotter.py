from typing import List, Optional, Literal
import streamlit as st

# Data modules
import numpy as np
from scipy.signal import savgol_filter

# Plotting modules
from bokeh.plotting import figure
from bokeh.models import Line, ColumnDataSource, Legend, Title, Range1d, HoverTool
from bokeh.palettes import Category20, Viridis256

# Plotting
from massseer.plotting.GenericPlotter import GenericPlotter, PlotConfig
# Structs
from massseer.structs.TransitionGroup import TransitionGroup
from massseer.structs.TransitionGroupFeature import TransitionGroupFeature
from massseer.structs.Chromatogram import Chromatogram
from massseer.structs.Mobilogram import Mobilogram
from massseer.structs.Spectrum import Spectrum
# Data processing
from massseer.dataProcessing.transformations import normalize
# Utils
from massseer.util import LOGGER, check_streamlit

class InteractivePlotter(GenericPlotter):
    """
    Class for generating interactive plots using Bokeh.
    
    Attributes:
        config (PlotConfig): The configuration object for the plot.
        verbose (bool): Enables verbose mode.
        
    Methods:
        plot: Plots the given transitionGroup using the specified plot type.
        process_chrom: Process a chromatogram and add it to a Bokeh figure.
        add_peak_boundaries: Adds peak boundaries to a Bokeh figure.
        plot_chromatogram: Plots a chromatogram for a given TransitionGroup.
        process_mobilo: Process a mobilogram and add it to a Bokeh figure.
        plot_mobilogram: Plots the mobilogram for a given TransitionGroup.
        process_spectra: Process a spectrum and add it to a Bokeh figure.
        plot_spectra: Plots the spectra data for a given transition group.
    """
    def __init__(self, config: PlotConfig, verbose: bool=False):
        super().__init__(config)
        
        LOGGER.name = "InteractivePlotter"
        if verbose:
            LOGGER.setLevel("DEBUG")
        else:
            LOGGER.setLevel("INFO")

    def plot(self, transitionGroup: TransitionGroup, features: Optional[List[TransitionGroupFeature]] = None, plot_type: Literal['chromatogram', 'mobilogram', 'spectra'] = 'chromatogram') -> figure:
        """
        Plots the given transitionGroup using the specified plot type.

        Args:
            transitionGroup (TransitionGroup): The transition group to plot.
            features (Optional[List[TransitionGroupFeature]], optional): A list of peak features to highlight on the plot. Defaults to None.
            plot_type (Literal['chromatogram', 'mobilogram', 'spectrum'], optional): The type of plot to generate. Defaults to 'chromatogram'.

        Returns:
            figure: The generated plot as a Bokeh figure object.
        """
        if plot_type == 'chromatogram':
            return self.plot_chromatogram(transitionGroup, features)
        elif plot_type == 'mobilogram':
            return self.plot_mobilogram(transitionGroup)
        elif plot_type == 'spectra':
            return self.plot_spectra(transitionGroup)
        else:
            raise ValueError("Unsupported plot plot_type")

    def process_chrom(self, p: figure, chrom: Chromatogram, label: str, color: str='black', line_type: str="dashed", is_precursor: bool=True, transitionGroup: TransitionGroup=None) -> Line:
<<<<<<< HEAD
        """
        Process a chromatogram and add it to a Bokeh figure.
=======
            """
            Process a chromatogram and add it to a Bokeh figure.

            Args:
                p (figure): Bokeh figure to add the chromatogram to.
                chrom (Chromatogram): Chromatogram object to process.
                label (str): Label for the chromatogram.
                color (str, optional): Color for the chromatogram line. Defaults to 'black'.
                line_type (str, optional): Line type for the chromatogram line. Defaults to "dashed".
                is_precursor (bool, optional): Whether the chromatogram is for the precursor ion. Defaults to True.
                transitionGroup (TransitionGroup, optional): TransitionGroup object containing precursor and product ion information. Defaults to None.

            Returns:
                Line: Bokeh line object representing the chromatogram.
            """
            rt = chrom.data
            intensity = chrom.intensity

            if self.smoothing_dict['type'] == 'sgolay':
                try:
                    intensity = savgol_filter(intensity, window_length=self.smoothing_dict['sgolay_frame_length'], polyorder=self.smoothing_dict['sgolay_polynomial_order'])
                except ValueError as ve:
                    if 'window_length must be less than or equal to the size of x' in str(ve):
                        error_message = f"Error: The specified window length for sgolay smoothing is too large for transition = {label}. Try adjusting it to a smaller value."
                    else:
                        error_message = f"Error: {ve}"

                    if check_streamlit():
                        print(error_message)
                        # st.error(error_message)
                    else:
                        raise ValueError(error_message)
            elif self.smoothing_dict['type'] == 'none':
                pass
            else:
                raise ValueError("Unsupported smoothing type")
>>>>>>> e09dba99

        Args:
            p (figure): Bokeh figure to add the chromatogram to.
            chrom (Chromatogram): Chromatogram object to process.
            label (str): Label for the chromatogram.
            color (str, optional): Color for the chromatogram line. Defaults to 'black'.
            line_type (str, optional): Line type for the chromatogram line. Defaults to "dashed".
            is_precursor (bool, optional): Whether the chromatogram is for the precursor ion. Defaults to True.
            transitionGroup (TransitionGroup, optional): TransitionGroup object containing precursor and product ion information. Defaults to None.

        Returns:
            Line: Bokeh line object representing the chromatogram.
        """
        rt = chrom.rt
        intensity = chrom.intensity
        if self.smoothing_dict['type'] == 'sgolay':
            try:
                intensity = savgol_filter(intensity, window_length=self.smoothing_dict['sgolay_frame_length'], polyorder=self.smoothing_dict['sgolay_polynomial_order'])
            except ValueError as ve:
                if 'window_length must be less than or equal to the size of x' in str(ve):
                    error_message = f"Error: The specified window length for sgolay smoothing is too large for transition = {label}. Try adjusting it to a smaller value."
                else:
                    error_message = f"Error: {ve}"

                if check_streamlit():
                    st.error(error_message)
                else:
                    raise ValueError(error_message)
        elif self.smoothing_dict['type'] == 'none':
            pass
        else:
            raise ValueError("Unsupported smoothing type")

        if self.scale_intensity:
            intensity = np.array(normalize(intensity.tolist()))

        intensity = np.where(intensity < 0, 0, intensity)

        # Get precursor and product info
        precursor_mz = None
        product_mz = None
        product_charge = None
        if hasattr(transitionGroup, 'targeted_transition_list'):
            precursor_mz = transitionGroup.targeted_transition_list['PrecursorMz'].values[0]

            if not is_precursor:
                label_info = transitionGroup.targeted_transition_list[transitionGroup.targeted_transition_list['Annotation'] == label]
                if len(np.unique(label_info['ProductMz'].values)) > 1:
                    product_mz = np.unique(label_info['ProductMz'].values)[0]
                if len(np.unique(label_info['ProductCharge'].values)) > 1:
                    product_charge = np.unique(label_info['ProductCharge'].values)[0]

        source_data = {'x': rt, 'y': intensity, 'precursor_mz': [precursor_mz] * len(rt),
                    'product_mz': [product_mz] * len(rt), 'product_charge': [product_charge] * len(rt)}

        source = ColumnDataSource(data=source_data)
        line = p.line('x', 'y', source=source, line_width=2, line_color=color, line_alpha=0.5, line_dash=line_type)

        return line

    def add_peak_boundaries(self, p: figure, features: List[TransitionGroupFeature]) -> None:
        """
        Adds peak boundaries to a Bokeh figure.

        Args:
            p (figure): The Bokeh figure to add the peak boundaries to.
            features (List[TransitionGroupFeature]): A list of peak features to highlight on the plot.
        """
        if len(features) <= 8:
            dark2_palette = ['#1B9E77', '#D95F02', '#7570B3', '#E7298A', '#66A61E', '#E6AB02', '#A6761D', '#666666']
        else:
            dark2_palette = Viridis256[0:len(features)]

        # Add peak boundaries
        i = 0
        for feature in features:
            if self.scale_intensity:
                source = ColumnDataSource(data = {
                    'Intensity' : [1],
                    'leftWidth'   : [feature.leftBoundary],
                    'rightWidth'   : [feature.rightBoundary],
                    'ms2_mscore' : [feature.qvalue],
                    'bottom_int'    : [0]})
            else:
                source = ColumnDataSource(data = {
                    'Intensity' : [feature.areaIntensity],
                    'leftWidth'   : [feature.leftBoundary],
                    'rightWidth'   : [feature.rightBoundary],
                    'ms2_mscore' : [feature.qvalue],
                    'bottom_int'    : [0]})
            
            # Left border
            leftWidth_line = p.vbar(x='leftWidth', bottom='bottom_int', top='Intensity', width=0.1, color=dark2_palette[i], line_color=dark2_palette[i], source=source)

            # Right border
            p.vbar(x='rightWidth', bottom='bottom_int', top='Intensity', width=0.1, color=dark2_palette[i], line_color=dark2_palette[i], source=source)

            # Add a point to the left border to attached the hover tool to
            leftWidth_apex_point = p.circle(source=source, x='leftWidth', y='Intensity', name='leftWidth_apex_point', alpha=0) 

            i += 1

        # Create a HoverTool
        hover = HoverTool(names=['leftWidth_apex_point'],
            tooltips=[
                ("Intensity", "@Intensity"),
                ("Left Width", "@leftWidth{0.00}"),
                ("Right Width", "@rightWidth{0.00}"),
                ("Peak Group Rank", "@peakgroup_rank"),
                ("MS2 m-score", "@ms2_mscore"),
            ]
        )
        # hover.renderers = [leftWidth_apex_point]
        # Add the HoverTool to your plot
        p.add_tools(hover)

        return p

    def plot_chromatogram(self, transitionGroup: TransitionGroup, features: Optional[List[TransitionGroupFeature]]) -> figure:
<<<<<<< HEAD
        """
        Plots a chromatogram for a given TransitionGroup.

        Args:
            transitionGroup (TransitionGroup): The TransitionGroup to plot.

        Returns:
            A Bokeh figure object representing the chromatogram plot.
        """
        # Extract chromatogram data from the transitionGroup
        precursorChroms = transitionGroup.precursorChroms
        transitionChroms = transitionGroup.transitionChroms

        n_transitions = len(transitionChroms)

        # Define a list of distinct colors
        if n_transitions <=20 and n_transitions > 2:
            colors = Category20[len(transitionChroms)]
        elif n_transitions <=2 and n_transitions > 0:
            colors = Category20[3]
        elif n_transitions == 1:
            colors = ['black']
        else:
            colors = Viridis256[0:len(transitionChroms)]

        if hasattr(transitionGroup, 'targeted_transition_list'):
            # Tooltips for interactive information
            TOOLTIPS = [
                    ("index", "$index"),
                    ("(rt,int)", "(@x{0.00}, @y)"),
                    ("precursor_mz", "@precursor_mz"),
                    ("product_mz", "@product_mz"),
                    ("product_charge", "@product_charge")
                ]
        else:
            # Tooltips for interactive information
            TOOLTIPS = [
                    ("index", "$index"),
                    ("(rt,int)", "(@x{0.00}, @y)"),
                ]

        # Create a Bokeh figure
        p = figure(x_axis_label=self.x_axis_label, y_axis_label=self.y_axis_label, width=800, height=400, tooltips=TOOLTIPS)

        # Add title
        if self.title is not None:
            p.title.text = self.title
            p.title.text_font_size = "16pt"
            p.title.align = "center"

        if self.subtitle is not None:
            # Create a subtitle
            p.add_layout(Title(text=self.subtitle, text_font_style="italic"), 'above')

        # Limit axes ranges
        if self.x_range is not None and isinstance(self.x_range, list):
            LOGGER.info(f"Setting x-axis range to: {self.x_range}")
            p.x_range = Range1d(self.x_range[0], self.x_range[1])
=======
            """
            Plots a chromatogram for a given TransitionGroup.

            Args:
                transitionGroup (TransitionGroup): The TransitionGroup to plot.

            Returns:
                A Bokeh figure object representing the chromatogram plot.
            """
            # Extract chromatogram data from the transitionGroup
            precursorChroms = transitionGroup.precursorData
            transitionChroms = transitionGroup.transitionData

            n_transitions = len(transitionChroms)

            # Define a list of distinct colors
            if n_transitions <=20 and n_transitions > 2:
                colors = Category20[len(transitionChroms)]
            elif n_transitions <=2 and n_transitions > 0:
                colors = Category20[3]
            elif n_transitions == 1:
                colors = ['black']
            else:
                colors = Viridis256[0:len(transitionChroms)]

            if hasattr(transitionGroup, 'targeted_transition_list'):
                # Tooltips for interactive information
                TOOLTIPS = [
                        ("index", "$index"),
                        ("(rt,int)", "(@x{0.00}, @y)"),
                        ("precursor_mz", "@precursor_mz"),
                        ("product_mz", "@product_mz"),
                        ("product_charge", "@product_charge")
                    ]
            else:
                # Tooltips for interactive information
                TOOLTIPS = [
                        ("index", "$index"),
                        ("(rt,int)", "(@x{0.00}, @y)"),
                    ]

            # Create a Bokeh figure
            p = figure(x_axis_label=self.x_axis_label, y_axis_label=self.y_axis_label, width=800, height=400, tooltips=TOOLTIPS)

            # Add title
            if self.title is not None:
                p.title.text = self.title
                p.title.text_font_size = "16pt"
                p.title.align = "center"

            if self.subtitle is not None:
                # Create a subtitle
                p.add_layout(Title(text=self.subtitle, text_font_style="italic"), 'above')

            # Limit axes ranges
            if self.x_range is not None and isinstance(self.x_range, list):
                print(f"Info: Setting x-axis range to: {self.x_range}")
                p.x_range = Range1d(self.x_range[0], self.x_range[1])

            if self.y_range is not None and isinstance(self.y_range, list):
                print(f"Info: Setting y-axis range to: {self.y_range}")
                p.y_range = Range1d(self.y_range[0], self.y_range[1])

            p.sizing_mode = 'scale_width'

            # Create a legend
            legend = Legend()

            # Create a list to store legend items
            legend_items = []

            if self.include_ms1:
                for precursorChrom in precursorChroms:
                    label = precursorChrom.label
                    line = self.process_chrom(p, precursorChrom, label, transitionGroup=transitionGroup)
                    legend_items.append((label, [line]))

            if self.include_ms2:
                for i, transitionChrom in enumerate(transitionChroms):
                    label = transitionChrom.label
                    line = self.process_chrom(p, transitionChrom, label, color=colors[i], line_type='solid', is_precursor=False, transitionGroup=transitionGroup)
                    legend_items.append((label, [line]))
            
            # Add legend items to the legend
            legend.items = legend_items
>>>>>>> e09dba99

        if self.y_range is not None and isinstance(self.y_range, list):
            LOGGER.info(f"Setting y-axis range to: {self.y_range}")
            p.y_range = Range1d(self.y_range[0], self.y_range[1])

        p.sizing_mode = 'scale_width'

        # Create a legend
        legend = Legend()

        # Create a list to store legend items
        legend_items = []

        if self.include_ms1:
            for precursorChrom in precursorChroms:
                label = precursorChrom.label
                line = self.process_chrom(p, precursorChrom, label, transitionGroup=transitionGroup)
                legend_items.append((label, [line]))

        if self.include_ms2:
            for i, transitionChrom in enumerate(transitionChroms):
                label = transitionChrom.label
                line = self.process_chrom(p, transitionChrom, label, color=colors[i], line_type='solid', is_precursor=False, transitionGroup=transitionGroup)
                legend_items.append((label, [line]))
        
        # Add legend items to the legend
        legend.items = legend_items

        # Add the legend to the plot
        p.add_layout(legend, 'right')

        p.legend.location = "top_left"
        # p.legend.click_policy="hide"
        p.legend.click_policy="mute"

        # Customize the plot
        p.legend.title = "Transition"
        p.legend.label_text_font_size = "10pt"
        p.grid.visible = True
        p.toolbar_location = "above"

        # Add peak boundaries if available
        if features is not None:
            p = self.add_peak_boundaries(p, features)

        return p

    def process_mobilo(self, p: figure, mobilo: Mobilogram, label: str, color: str='black', line_type: str="dashed", is_precursor: bool=True, transitionGroup: TransitionGroup=None) -> Line:
        """
        Process a mobilogram and add it to a Bokeh figure.

        Args:
            p (figure): Bokeh figure to add the mobilogram to.
            mobilo (Mobilogram): Mobilogram object to process.
            label (str): Label for the mobilogram.
            color (str, optional): Color for the mobilogram line. Defaults to 'black'.
            line_type (str, optional): Line type for the mobilogram line. Defaults to "dashed".
            is_precursor (bool, optional): Whether the mobilogram is for the precursor ion. Defaults to True.
            transitionGroup (TransitionGroup, optional): TransitionGroup object containing precursor and product ion information. Defaults to None.

        Returns:
            Line: Bokeh line object representing the mobilogram.
        """
        im = mobilo.data
        intensity = mobilo.intensity

        if self.smoothing_dict['type'] == 'sgolay':
            try:
                intensity = savgol_filter(intensity, window_length=self.smoothing_dict['sgolay_frame_length'], polyorder=self.smoothing_dict['sgolay_polynomial_order'])
            except ValueError as ve:
                if 'window_length must be less than or equal to the size of x' in str(ve):
                    error_message = f"Error: The specified window length for sgolay smoothing is too large for transition = {label}. Try adjusting it to a smaller value."
                else:
                    error_message = f"Error: {ve}"

                if check_streamlit():
                    st.error(error_message)
                else:
                    raise ValueError(error_message)
        elif self.smoothing_dict['type'] == 'none':
            pass
        else:
            raise ValueError("Unsupported smoothing type")

        if self.scale_intensity:
            intensity = np.array(normalize(intensity.tolist()))

        intensity = np.where(intensity < 0, 0, intensity)

        # Get precursor and product info
        precursor_mz = None
        product_mz = None
        product_charge = None

        if hasattr(transitionGroup, 'targeted_transition_list'):
            precursor_mz = transitionGroup.targeted_transition_list['PrecursorMz'].values[0]

            if not is_precursor:
                label_info = transitionGroup.targeted_transition_list[transitionGroup.targeted_transition_list['Annotation'] == label]
                product_mz = np.unique(label_info['ProductMz'].values)[0]
                product_charge = np.unique(label_info['ProductCharge'].values)[0]

        source_data = {'x': im, 'y': intensity, 'precursor_mz': [precursor_mz] * len(im), 'product_mz': [product_mz] * len(im), 'product_charge': [product_charge] * len(im)}

        source = ColumnDataSource(data=source_data)
        line = p.line('x', 'y', source=source, line_width=2, line_color=color, line_alpha=0.5, line_dash=line_type)

        return line

    def plot_mobilogram(self, transitionGroup: TransitionGroup) -> figure:
        """
        Plots the mobilogram for a given TransitionGroup.

        Args:
            transitionGroup (TransitionGroup): The TransitionGroup to plot the mobilogram for.

        Returns:
            figure: The matplotlib figure object containing the mobilogram plot.
        """
        # Extract mobilogram data from the transitionGroup
        precursorMobilos = transitionGroup.precursorData
        transitionMobilos = transitionGroup.transitionData

        n_transitions = len(transitionMobilos)

        # Define a list of distinct colors
        if n_transitions <=20 and n_transitions > 2:
            colors = Category20[len(transitionMobilos)]
        elif n_transitions <=2 and n_transitions > 0:
            colors = Category20[3]
        elif n_transitions == 1:
            colors = ['black']
        else:
            colors = Viridis256[0:len(transitionMobilos)]

        # Tooltips for interactive information
        if hasattr(transitionGroup, 'targeted_transition_list'):
            TOOLTIPS = [
                    ("index", "$index"),
                    ("(im,int)", "(@x{0.00}, @y)"),
                    ("precursor_mz", "@precursor_mz"),
                    ("product_mz", "@product_mz"),
                    ("product_charge", "@product_charge")
                ]
        else:
            TOOLTIPS = [
                    ("index", "$index"),
                    ("(im,int)", "(@x{0.00}, @y)"),
                ]
        
        # Create a Bokeh figure
        p = figure(x_axis_label=self.x_axis_label, y_axis_label=self.y_axis_label, width=800, height=400, tooltips=TOOLTIPS)

        # Add title
        if self.title is not None:
            p.title.text = self.title
            p.title.text_font_size = "16pt"
            p.title.align = "center"

        if self.subtitle is not None:
            # Create a subtitle
            p.add_layout(Title(text=self.subtitle, text_font_style="italic"), 'above')

        # Limit axes ranges
        if self.x_range is not None:
            LOGGER.info(f"Setting x-axis range to: {self.x_range}")
            p.x_range = Range1d(self.x_range[0], self.x_range[1])
        
        if self.y_range is not None:
            LOGGER.info(f"Setting y-axis range to: {self.y_range}")
            p.y_range = Range1d(self.y_range[0], self.y_range[1])

        p.sizing_mode = 'scale_width'

        # Create a legend
        legend = Legend()

        # Create a list to store legend items
        legend_items = []

        if self.include_ms1:
            for precursorMobilo in precursorMobilos:
                label = precursorMobilo.label
                line = self.process_mobilo(p, precursorMobilo, label, transitionGroup=transitionGroup)
                legend_items.append((label, [line]))

        if self.include_ms2:
            for i, transitionMobilo in enumerate(transitionMobilos):
                label = transitionMobilo.label
                line = self.process_mobilo(p, transitionMobilo, label, color=colors[i], line_type='solid', is_precursor=False, transitionGroup=transitionGroup)
                legend_items.append((label, [line]))

        # Add legend items to the legend
        legend.items = legend_items

        # Add the legend to the plot
        p.add_layout(legend, 'right')

        p.legend.location = "top_left"
        # p.legend.click_policy="hide"
        p.legend.click_policy="mute"

        # Customize the plot
        p.legend.title = "Transition"
        p.legend.label_text_font_size = "10pt"
        p.grid.visible = True
        p.toolbar_location = "above"

        return p

    def process_spectra(self, p: figure, spectra: Spectrum, label: str, color: str='black', line_type: str="dashed", is_precursor: bool=True, transitionGroup: TransitionGroup=None) -> Line:
        """
        Process a spectrum and add it to a Bokeh figure.

        Args:
            p (figure): Bokeh figure to add the spectrum to.
            spectra (Spectrum): Spectrum object to process.
            label (str): Label for the spectrum.
            color (str, optional): Color for the spectrum line. Defaults to 'black'.
            line_type (str, optional): Line type for the spectrum line. Defaults to "dashed".
            is_precursor (bool, optional): Whether the spectrum is for the precursor ion. Defaults to True.
            transitionGroup (TransitionGroup, optional): TransitionGroup object containing precursor and product ion information. Defaults to None.

        Returns:
            Line: Bokeh line object representing the spectrum.
        """
        mz = spectra.data
        intensity = spectra.intensity

        if self.scale_intensity:
            intensity = np.array(normalize(intensity.tolist()))

        intensity = np.where(intensity < 0, 0, intensity)

        # Get precursor and product info
        precursor_mz = None
        product_mz = None
        product_charge = None
        if hasattr(transitionGroup, 'targeted_transition_list'):
            precursor_mz = transitionGroup.targeted_transition_list['PrecursorMz'].values[0]

            if not is_precursor:
                label_info = transitionGroup.targeted_transition_list[transitionGroup.targeted_transition_list['Annotation'] == label]
                product_mz = np.unique(label_info['ProductMz'].values)[0]
                product_charge = np.unique(label_info['ProductCharge'].values)[0]

        source_data = {'x': mz, 'y0':[0]*len(mz), 'y': intensity, 'precursor_mz': [precursor_mz] * len(mz), 'product_mz': [product_mz] * len(mz), 'product_charge': [product_charge] * len(mz)}

        source = ColumnDataSource(data=source_data)
        line = p.vbar('x', bottom='y0', top='y', source=source, width=0.1, line_width=2, line_color=color, color=color, line_alpha=0.5, line_dash=line_type)

        return line
    

    def plot_spectra(self, transitionGroup: TransitionGroup) -> figure:
        """
        Plots the spectra data for a given transition group.

        Parameters:
        -----------
        transitionGroup : TransitionGroup
            The transition group for which to plot the spectra data.

        Returns:
        --------
        figure : bokeh.plotting.figure
            The Bokeh figure object containing the plotted spectra data.
        """
        # Extract spectra data from the transitionGroup
        precursorSpectra = transitionGroup.precursorData
        transitionSpectra = transitionGroup.transitionData

        n_transitions = len(transitionSpectra)

        # Define a list of distinct colors
        if n_transitions <=20 and n_transitions > 2:
            colors = Category20[len(transitionSpectra)]
        elif n_transitions <=2 and n_transitions > 0:
            colors = Category20[3]
        elif n_transitions == 1:
            colors = ['black']
        else:
            colors = Viridis256[0:len(transitionSpectra)]

        # Tooltips for interactive information
        if hasattr(transitionGroup, 'targeted_transition_list'):
            TOOLTIPS = [
                    ("index", "$index"),
                    ("(mz,int)", "(@x{0.00}, @y)"),
                    ("precursor_mz", "@precursor_mz"),
                    ("product_mz", "@product_mz"),
                    ("product_charge", "@product_charge")
                ]
        else:
            TOOLTIPS = [
                    ("index", "$index"),
                    ("(mz,int)", "(@x{0.00}, @y)"),
                ]
        
        # Create a Bokeh figure
        p = figure(x_axis_label=self.x_axis_label, y_axis_label=self.y_axis_label, width=800, height=400, tooltips=TOOLTIPS)

        # Add title
        if self.title is not None:
            p.title.text = self.title
            p.title.text_font_size = "16pt"
            p.title.align = "center"

        if self.subtitle is not None:
            # Create a subtitle
            p.add_layout(Title(text=self.subtitle, text_font_style="italic"), 'above')

        # Limit axes ranges
        if self.x_range is not None:
            LOGGER.info(f"Setting x-axis range to: {self.x_range}")
            p.x_range = Range1d(self.x_range[0], self.x_range[1])
        
        if self.y_range is not None:
            LOGGER.info(f"Setting y-axis range to: {self.y_range}")
            p.y_range = Range1d(self.y_range[0], self.y_range[1])

        p.sizing_mode = 'scale_width'

        # Create a legend
        legend = Legend()

        # Create a list to store legend items
        legend_items = []

        if self.include_ms1:
            for precursorSpectrum in precursorSpectra:
                label = precursorSpectrum.label
                line = self.process_spectra(p, precursorSpectrum, label, transitionGroup=transitionGroup)
                legend_items.append((label, [line]))

        if self.include_ms2:
            for i, transitionSpectrum in enumerate(transitionSpectra):
                label = transitionSpectrum.label
                line = self.process_spectra(p, transitionSpectrum, label, color=colors[i], line_type='solid', is_precursor=False, transitionGroup=transitionGroup)
                legend_items.append((label, [line]))
        
        # Add legend items to the legend
        legend.items = legend_items

        # Add the legend to the plot
        p.add_layout(legend, 'right')

        p.legend.location = "top_left"
        # p.legend.click_policy="hide"
        p.legend.click_policy="mute"

        # Customize the plot
        p.legend.title = "Transition"
        p.legend.label_text_font_size = "10pt"
        p.grid.visible = True
        p.toolbar_location = "above"

        return p<|MERGE_RESOLUTION|>--- conflicted
+++ resolved
@@ -72,21 +72,17 @@
             raise ValueError("Unsupported plot plot_type")
 
     def process_chrom(self, p: figure, chrom: Chromatogram, label: str, color: str='black', line_type: str="dashed", is_precursor: bool=True, transitionGroup: TransitionGroup=None) -> Line:
-<<<<<<< HEAD
         """
         Process a chromatogram and add it to a Bokeh figure.
-=======
-            """
-            Process a chromatogram and add it to a Bokeh figure.
-
-            Args:
-                p (figure): Bokeh figure to add the chromatogram to.
-                chrom (Chromatogram): Chromatogram object to process.
-                label (str): Label for the chromatogram.
-                color (str, optional): Color for the chromatogram line. Defaults to 'black'.
-                line_type (str, optional): Line type for the chromatogram line. Defaults to "dashed".
-                is_precursor (bool, optional): Whether the chromatogram is for the precursor ion. Defaults to True.
-                transitionGroup (TransitionGroup, optional): TransitionGroup object containing precursor and product ion information. Defaults to None.
+
+        Args:
+            p (figure): Bokeh figure to add the chromatogram to.
+            chrom (Chromatogram): Chromatogram object to process.
+            label (str): Label for the chromatogram.
+            color (str, optional): Color for the chromatogram line. Defaults to 'black'.
+            line_type (str, optional): Line type for the chromatogram line. Defaults to "dashed".
+            is_precursor (bool, optional): Whether the chromatogram is for the precursor ion. Defaults to True.
+            transitionGroup (TransitionGroup, optional): TransitionGroup object containing precursor and product ion information. Defaults to None.
 
             Returns:
                 Line: Bokeh line object representing the chromatogram.
@@ -102,40 +98,6 @@
                         error_message = f"Error: The specified window length for sgolay smoothing is too large for transition = {label}. Try adjusting it to a smaller value."
                     else:
                         error_message = f"Error: {ve}"
-
-                    if check_streamlit():
-                        print(error_message)
-                        # st.error(error_message)
-                    else:
-                        raise ValueError(error_message)
-            elif self.smoothing_dict['type'] == 'none':
-                pass
-            else:
-                raise ValueError("Unsupported smoothing type")
->>>>>>> e09dba99
-
-        Args:
-            p (figure): Bokeh figure to add the chromatogram to.
-            chrom (Chromatogram): Chromatogram object to process.
-            label (str): Label for the chromatogram.
-            color (str, optional): Color for the chromatogram line. Defaults to 'black'.
-            line_type (str, optional): Line type for the chromatogram line. Defaults to "dashed".
-            is_precursor (bool, optional): Whether the chromatogram is for the precursor ion. Defaults to True.
-            transitionGroup (TransitionGroup, optional): TransitionGroup object containing precursor and product ion information. Defaults to None.
-
-        Returns:
-            Line: Bokeh line object representing the chromatogram.
-        """
-        rt = chrom.rt
-        intensity = chrom.intensity
-        if self.smoothing_dict['type'] == 'sgolay':
-            try:
-                intensity = savgol_filter(intensity, window_length=self.smoothing_dict['sgolay_frame_length'], polyorder=self.smoothing_dict['sgolay_polynomial_order'])
-            except ValueError as ve:
-                if 'window_length must be less than or equal to the size of x' in str(ve):
-                    error_message = f"Error: The specified window length for sgolay smoothing is too large for transition = {label}. Try adjusting it to a smaller value."
-                else:
-                    error_message = f"Error: {ve}"
 
                 if check_streamlit():
                     st.error(error_message)
@@ -232,19 +194,18 @@
         return p
 
     def plot_chromatogram(self, transitionGroup: TransitionGroup, features: Optional[List[TransitionGroupFeature]]) -> figure:
-<<<<<<< HEAD
         """
         Plots a chromatogram for a given TransitionGroup.
 
         Args:
             transitionGroup (TransitionGroup): The TransitionGroup to plot.
 
-        Returns:
-            A Bokeh figure object representing the chromatogram plot.
-        """
-        # Extract chromatogram data from the transitionGroup
-        precursorChroms = transitionGroup.precursorChroms
-        transitionChroms = transitionGroup.transitionChroms
+            Returns:
+                A Bokeh figure object representing the chromatogram plot.
+            """
+            # Extract chromatogram data from the transitionGroup
+            precursorChroms = transitionGroup.precursorData
+            transitionChroms = transitionGroup.transitionData
 
         n_transitions = len(transitionChroms)
 
@@ -291,93 +252,6 @@
         if self.x_range is not None and isinstance(self.x_range, list):
             LOGGER.info(f"Setting x-axis range to: {self.x_range}")
             p.x_range = Range1d(self.x_range[0], self.x_range[1])
-=======
-            """
-            Plots a chromatogram for a given TransitionGroup.
-
-            Args:
-                transitionGroup (TransitionGroup): The TransitionGroup to plot.
-
-            Returns:
-                A Bokeh figure object representing the chromatogram plot.
-            """
-            # Extract chromatogram data from the transitionGroup
-            precursorChroms = transitionGroup.precursorData
-            transitionChroms = transitionGroup.transitionData
-
-            n_transitions = len(transitionChroms)
-
-            # Define a list of distinct colors
-            if n_transitions <=20 and n_transitions > 2:
-                colors = Category20[len(transitionChroms)]
-            elif n_transitions <=2 and n_transitions > 0:
-                colors = Category20[3]
-            elif n_transitions == 1:
-                colors = ['black']
-            else:
-                colors = Viridis256[0:len(transitionChroms)]
-
-            if hasattr(transitionGroup, 'targeted_transition_list'):
-                # Tooltips for interactive information
-                TOOLTIPS = [
-                        ("index", "$index"),
-                        ("(rt,int)", "(@x{0.00}, @y)"),
-                        ("precursor_mz", "@precursor_mz"),
-                        ("product_mz", "@product_mz"),
-                        ("product_charge", "@product_charge")
-                    ]
-            else:
-                # Tooltips for interactive information
-                TOOLTIPS = [
-                        ("index", "$index"),
-                        ("(rt,int)", "(@x{0.00}, @y)"),
-                    ]
-
-            # Create a Bokeh figure
-            p = figure(x_axis_label=self.x_axis_label, y_axis_label=self.y_axis_label, width=800, height=400, tooltips=TOOLTIPS)
-
-            # Add title
-            if self.title is not None:
-                p.title.text = self.title
-                p.title.text_font_size = "16pt"
-                p.title.align = "center"
-
-            if self.subtitle is not None:
-                # Create a subtitle
-                p.add_layout(Title(text=self.subtitle, text_font_style="italic"), 'above')
-
-            # Limit axes ranges
-            if self.x_range is not None and isinstance(self.x_range, list):
-                print(f"Info: Setting x-axis range to: {self.x_range}")
-                p.x_range = Range1d(self.x_range[0], self.x_range[1])
-
-            if self.y_range is not None and isinstance(self.y_range, list):
-                print(f"Info: Setting y-axis range to: {self.y_range}")
-                p.y_range = Range1d(self.y_range[0], self.y_range[1])
-
-            p.sizing_mode = 'scale_width'
-
-            # Create a legend
-            legend = Legend()
-
-            # Create a list to store legend items
-            legend_items = []
-
-            if self.include_ms1:
-                for precursorChrom in precursorChroms:
-                    label = precursorChrom.label
-                    line = self.process_chrom(p, precursorChrom, label, transitionGroup=transitionGroup)
-                    legend_items.append((label, [line]))
-
-            if self.include_ms2:
-                for i, transitionChrom in enumerate(transitionChroms):
-                    label = transitionChrom.label
-                    line = self.process_chrom(p, transitionChrom, label, color=colors[i], line_type='solid', is_precursor=False, transitionGroup=transitionGroup)
-                    legend_items.append((label, [line]))
-            
-            # Add legend items to the legend
-            legend.items = legend_items
->>>>>>> e09dba99
 
         if self.y_range is not None and isinstance(self.y_range, list):
             LOGGER.info(f"Setting y-axis range to: {self.y_range}")
