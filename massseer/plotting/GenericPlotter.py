--- conflicted
+++ resolved
@@ -1,12 +1,7 @@
 
 from abc import ABC, abstractmethod
-<<<<<<< HEAD
-from typing import List, Optional, Literal
-from massseer.structs.PeakFeature import PeakFeature
-=======
 from typing import List, Optional
 from massseer.structs.TransitionGroupFeature import PeakFeature
->>>>>>> 1841ee58
 from massseer.structs.TransitionGroup import TransitionGroup
 
 class PlotConfig:
