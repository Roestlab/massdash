"""
massdash/plotting/GenericPlotter
~~~~~~~~~~~~~~~~~~~~~~~~~~~~~~~~
"""


from abc import ABC, abstractmethod
from typing import List, Optional, Literal

# Structs
from ..structs.TransitionGroupFeature import TransitionGroupFeature
from ..structs.TransitionGroup import TransitionGroup

class PlotConfig:
    """
    A class representing the configuration for a plot.

    Attributes:
    -----------
    title : str or None
        The title of the plot.
    subtitle : str or None
        The subtitle of the plot.
    x_axis_label : str
        The label for the x-axis.
    y_axis_label : str
        The label for the y-axis.
    smoothing_dict : dict
        A dictionary containing the parameters for smoothing the data.
    x_range : tuple or None
        The range of values to be displayed on the x-axis.
    y_range : tuple or None
        The range of values to be displayed on the y-axis.
    scale_intensity : bool
        A flag indicating whether to scale the intensity of the data.
    normalization_dict : dict
        A dictionary containing the parameters for normalizing the data (2D heatmap only)
    """
    def __init__(self):
        self.include_ms1 = True
        self.include_ms2 = True
        self.num_plot_columns = 2
        self.title = None
        self.subtitle = None
        self.x_axis_label = "Retention Time"
        self.y_axis_label = "Intensity"
<<<<<<< HEAD
        self.smoothing_dict = {'type': 'sgolay', 'sgolay_polynomial_order': 3, 'sgolay_frame_length': 11}
        self.normalization_dict = {'type': 'equalization', 'bins': 2} # other is {'type': 'none'}
=======
        self.smoothing_dict = {'type': ['sgolay', 'gaussian'], 'sgolay_polynomial_order': 3,
                               'sgolay_frame_length': 11, 'gaussian_sigma': 2.0, 'gaussian_window': 11}
>>>>>>> 7b0e7121
        self.x_range = None
        self.y_range = None
        self.scale_intensity = False
        self.aggregate_mslevels = False
        self.type_of_heatmap = "m/z vs retention time"
        self.type_of_3d_plot = "3D Scatter Plot"
        self.type_of_comparison = "retention time vs ion mobility"
        self.context = "streamlit" # or "jupyter"

    def __str__(self):
        return f"{'-'*8} PlotConfig {'-'*8}\ninclude_ms1: {self.include_ms1}\ninclude_ms2: {self.include_ms2}\nnum_plot_columns: {self.num_plot_columns}\ntitle: {self.title}\nsubtitle: {self.subtitle}\nx_axis_label: {self.x_axis_label}\ny_axis_label: {self.y_axis_label}\nsmoothing_dict: {self.smoothing_dict}\nx_range: {self.x_range}\ny_range: {self.y_range}\nscale_intensity: {self.scale_intensity}\naggregate_mslevels: {self.aggregate_mslevels}\ntype_of_heatmap: {self.type_of_heatmap}\ntype_of_3d_plot: {self.type_of_3d_plot}\ntype_of_comparison: {self.type_of_comparison}\n{'-'*30}"

    def update(self, config_dict):
        """
        Update the configuration attributes using a dictionary.

        Args:
            config_dict (dict): A dictionary containing configuration values.
        """
        for key, value in config_dict.items():
            if hasattr(self, key):
                setattr(self, key, value)

class GenericPlotter(ABC):
    """ 
    This is a generic plotter class 
    """

    def __init__(self, config: PlotConfig):
        self.include_ms1 = config.include_ms1
        self.include_ms2 = config.include_ms2
        self.title = config.title
        self.subtitle = config.subtitle
        self.x_axis_label = config.x_axis_label
        self.y_axis_label = config.y_axis_label
        self.smoothing_dict = config.smoothing_dict
        self.x_range = config.x_range
        self.y_range = config.y_range
        self.scale_intensity = config.scale_intensity
        self.normalization_dict = config.normalization_dict

    @abstractmethod
    def plot(self, transitionGroup: TransitionGroup, features: Optional[List[TransitionGroupFeature]] = None, plot_type: Literal['chromatogram', 'mobilogram', 'spectrum'] = 'chromatogram'):
        pass



<|MERGE_RESOLUTION|>--- conflicted
+++ resolved
@@ -44,13 +44,9 @@
         self.subtitle = None
         self.x_axis_label = "Retention Time"
         self.y_axis_label = "Intensity"
-<<<<<<< HEAD
-        self.smoothing_dict = {'type': 'sgolay', 'sgolay_polynomial_order': 3, 'sgolay_frame_length': 11}
-        self.normalization_dict = {'type': 'equalization', 'bins': 2} # other is {'type': 'none'}
-=======
         self.smoothing_dict = {'type': ['sgolay', 'gaussian'], 'sgolay_polynomial_order': 3,
                                'sgolay_frame_length': 11, 'gaussian_sigma': 2.0, 'gaussian_window': 11}
->>>>>>> 7b0e7121
+
         self.x_range = None
         self.y_range = None
         self.scale_intensity = False
