"""
massdash/plotting/GenericPlotter
~~~~~~~~~~~~~~~~~~~~~~~~~~~~~~~~
"""


from abc import ABC, abstractmethod
from typing import List, Optional, Literal

# Structs
from ..structs.TransitionGroupFeature import TransitionGroupFeature
from ..structs.TransitionGroup import TransitionGroup

class PlotConfig:
    """
    A class representing the configuration for a plot.

    Attributes:
<<<<<<< HEAD
        include_ms1 (bool): A flag indicating whether to include MS1 data.
        include_ms2 (bool): A flag indicating whether to include MS2 data.
        num_plot_columns (int): The number of columns to be displayed in the plot.
        title (str): The title of the plot.
        subtitle (str): The subtitle of the plot.
        x_axis_label (str): The label for the x-axis.
        y_axis_label (str): The label for the y-axis.
        smoothing_dict (dict): A dictionary containing the parameters for smoothing the data.
            e.g. {'type': 'sgolay', 'sgolay_polynomial_order': 3, 'sgolay_frame_length': 11}
            e.g. {'type': 'none'}
        x_range (tuple): The range of values to be displayed on the x-axis.
        y_range (tuple): The range of values to be displayed on the y-axis.
        scale_intensity (bool): A flag indicating whether to scale the intensity of the data.
        aggregate_mslevels (bool): A flag indicating whether to aggregate the data within an MS level.
        type_of_heatmap (str): The type of heatmap to be displayed. (Only used for InteractiveTwoDimensionalPlotter)
        type_of_3d_plot (str): The type of 3D plot to be displayed. (Only used for InteractiveThreeDimensionalPlotter)
        type_of_comparison (str): The type of comparison to be displayed. (Only used for InteractivePlotter)
        context (str): The context in which the plot is being displayed.
             valid: "streamlit", "jupyter" 
=======
    -----------
    title : str or None
        The title of the plot.
    subtitle : str or None
        The subtitle of the plot.
    x_axis_label : str
        The label for the x-axis.
    y_axis_label : str
        The label for the y-axis.
    smoothing_dict : dict
        A dictionary containing the parameters for smoothing the data.
    x_range : tuple or None
        The range of values to be displayed on the x-axis.
    y_range : tuple or None
        The range of values to be displayed on the y-axis.
    scale_intensity : bool
        A flag indicating whether to scale the intensity of the data.
    normalization_dict : dict
        A dictionary containing the parameters for normalizing the data (2D heatmap only)
>>>>>>> 71a0d28d
    """
    def __init__(self):
        """
        A class representing the configuration for a plot.

        Attributes:
           

        
        """
        self.include_ms1 = True
        self.include_ms2 = True
        self.num_plot_columns = 2
        self.title = None
        self.subtitle = None
        self.x_axis_label = "Retention Time"
        self.y_axis_label = "Intensity"
        self.smoothing_dict = {'type': 'sgolay', 'sgolay_polynomial_order': 3, 'sgolay_frame_length': 11}
        self.normalization_dict = {'type': 'equalization', 'bins': 2} # other is {'type': 'none'}
        self.x_range = None
        self.y_range = None
        self.scale_intensity = False
        self.aggregate_mslevels = False
        self.type_of_heatmap = "m/z vs retention time"
        self.type_of_3d_plot = "3D Scatter Plot"
        self.type_of_comparison = "retention time vs ion mobility"
        self.context = "streamlit" # or "jupyter"

    def __str__(self):
        return f"{'-'*8} PlotConfig {'-'*8}\ninclude_ms1: {self.include_ms1}\ninclude_ms2: {self.include_ms2}\nnum_plot_columns: {self.num_plot_columns}\ntitle: {self.title}\nsubtitle: {self.subtitle}\nx_axis_label: {self.x_axis_label}\ny_axis_label: {self.y_axis_label}\nsmoothing_dict: {self.smoothing_dict}\nx_range: {self.x_range}\ny_range: {self.y_range}\nscale_intensity: {self.scale_intensity}\naggregate_mslevels: {self.aggregate_mslevels}\ntype_of_heatmap: {self.type_of_heatmap}\ntype_of_3d_plot: {self.type_of_3d_plot}\ntype_of_comparison: {self.type_of_comparison}\n{'-'*30}"

    def update(self, config_dict):
        """
        Update the configuration attributes using a dictionary.

        Args:
            config_dict (dict): A dictionary containing configuration values.
        """
        for key, value in config_dict.items():
            if hasattr(self, key):
                setattr(self, key, value)

class GenericPlotter(ABC):
    """ 
    This is a generic plotter class 
    """

    def __init__(self, config: PlotConfig):
        self.include_ms1 = config.include_ms1
        self.include_ms2 = config.include_ms2
        self.title = config.title
        self.subtitle = config.subtitle
        self.x_axis_label = config.x_axis_label
        self.y_axis_label = config.y_axis_label
        self.smoothing_dict = config.smoothing_dict
        self.x_range = config.x_range
        self.y_range = config.y_range
        self.scale_intensity = config.scale_intensity
        self.normalization_dict = config.normalization_dict

    @abstractmethod
    def plot(self, transitionGroup: TransitionGroup, features: Optional[List[TransitionGroupFeature]] = None, plot_type: Literal['chromatogram', 'mobilogram', 'spectrum'] = 'chromatogram'):
        pass



<|MERGE_RESOLUTION|>--- conflicted
+++ resolved
@@ -16,7 +16,6 @@
     A class representing the configuration for a plot.
 
     Attributes:
-<<<<<<< HEAD
         include_ms1 (bool): A flag indicating whether to include MS1 data.
         include_ms2 (bool): A flag indicating whether to include MS2 data.
         num_plot_columns (int): The number of columns to be displayed in the plot.
@@ -36,27 +35,7 @@
         type_of_comparison (str): The type of comparison to be displayed. (Only used for InteractivePlotter)
         context (str): The context in which the plot is being displayed.
              valid: "streamlit", "jupyter" 
-=======
-    -----------
-    title : str or None
-        The title of the plot.
-    subtitle : str or None
-        The subtitle of the plot.
-    x_axis_label : str
-        The label for the x-axis.
-    y_axis_label : str
-        The label for the y-axis.
-    smoothing_dict : dict
-        A dictionary containing the parameters for smoothing the data.
-    x_range : tuple or None
-        The range of values to be displayed on the x-axis.
-    y_range : tuple or None
-        The range of values to be displayed on the y-axis.
-    scale_intensity : bool
-        A flag indicating whether to scale the intensity of the data.
-    normalization_dict : dict
-        A dictionary containing the parameters for normalizing the data (2D heatmap only)
->>>>>>> 71a0d28d
+        normalization_dict (dict): A dictionary containing the parameters for normalizing the data (2D heatmap only)
     """
     def __init__(self):
         """
