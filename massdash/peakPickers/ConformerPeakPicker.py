--- conflicted
+++ resolved
@@ -41,23 +41,15 @@
         _convertConformerFeatureToTransitionGroupFeatures: Convert conformer predicted feature to TransitionGroupFeatures.
     """
     
-<<<<<<< HEAD
-    def __init__(self, library: SpectralLibraryLoader, pretrained_model_file: str, prediction_threshold: float = 0.5, prediction_type: str = "logits"):
-=======
-    def __init__(self, library_file: str, pretrained_model_file: str, prediction_threshold: float = 0.5, prediction_type: Literal['logits', 'sigmoided', 'binarized'] = "logits"):
->>>>>>> 5808e3ec
+    def __init__(self, library: SpectralLibraryLoader, pretrained_model_file: str, prediction_threshold: float = 0.5, prediction_type: Literal['logits', 'sigmoided', 'binarized'] = "logits"):
         """
         Initialize the ConformerPeakPicker class.
 
         Args:
             pretrained_model_file (str): The path to the pretrained model file.
             prediction_threshold (float, optional): The prediction threshold for peak picking. Defaults to 0.5.
-<<<<<<< HEAD
-            prediction_type (str, optional): The prediction type for peak picking. Defaults to "logits".
+            prediction_type (str): The prediction type for peak picking. Defaults to "logits". Valid options are ["logits", "sigmoided", "binarized"].
             library (SpectralLibraryLoader): The spectral library.
-=======
-            prediction_type (str): The prediction type for peak picking. Defaults to "logits". Valid options are ["logits", "sigmoided", "binarized"].
->>>>>>> 5808e3ec
         """
         self.pretrained_model_file = pretrained_model_file
         self.prediction_threshold = prediction_threshold
