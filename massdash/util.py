--- conflicted
+++ resolved
@@ -6,12 +6,9 @@
 import os
 import sys
 import importlib
-<<<<<<< HEAD
-from typing import List, Tuple, Optional
-=======
 from typing import Optional
 from pathlib import Path
->>>>>>> 703d0419
+from typing import List, Tuple, Optional
 
 # Logging and performance modules
 from functools import wraps
