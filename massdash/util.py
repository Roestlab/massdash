--- conflicted
+++ resolved
@@ -27,10 +27,7 @@
     pyautogui = None
 
 import requests
-<<<<<<< HEAD
-=======
 import socket
->>>>>>> d65d05b2
 import socketserver
 import streamlit as st
 from streamlit.components.v1 import html
@@ -412,12 +409,6 @@
     """
     return "#{:02x}{:02x}{:02x}".format(int(rgb[0] * 255), int(rgb[1] * 255), int(rgb[2] * 255))
 
-<<<<<<< HEAD
-def get_free_port():
-    with socketserver.TCPServer(("localhost", 0), None) as s:
-        free_port = s.server_address[1]
-    return free_port
-=======
 def check_free_port(free_port: int = 8501):
     """
     Check if the specified port is available. If not, find a free port.
@@ -439,7 +430,6 @@
     # Close the socket
     sock.close()
     return free_port, port_is_free
->>>>>>> d65d05b2
 
 def open_page(url: str):
     """
