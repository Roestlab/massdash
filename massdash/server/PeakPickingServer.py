--- conflicted
+++ resolved
@@ -104,9 +104,6 @@
         st.write(f"Performing MRMTransitionGroupPicker Peak Picking... Elapsed time: {elapsed_time()}")
         return tr_group_feature_data
 
-<<<<<<< HEAD
-    def perform_peak_picking(self, tr_group_data: TransitionGroup=None, xic_data: SqMassLoader=None, mzml_loader_dict=None, transition_list_ui: Literal['ExtractedIonChromatogramAnalysisUI', 'RawTargetedExtractionAnalysisUI']=None):
-=======
     def perform_conformer_peak_picking(self, spec_lib_path: str, tr_group_data: TransitionGroup):
         """
         Performs peak picking using ConformerPeakPicker algorithm.
@@ -137,8 +134,7 @@
         st.write(f"Performing Conformer Peak Picking... Elapsed time: {elapsed_time()}")
         return tr_group_feature_data
 
-    def perform_peak_picking(self, tr_group_data: TransitionGroup=None, xic_data: SqMassLoader=None, transition_list_ui: Literal['ExtractedIonChromatogramAnalysisUI', 'RawTargetedExtractionAnalysisUI']=None, spec_lib: str=None):
->>>>>>> 9320cc64
+    def perform_peak_picking(self, tr_group_data: TransitionGroup=None, xic_data: SqMassLoader=None, mzml_loader_dict=None, transition_list_ui: Literal['ExtractedIonChromatogramAnalysisUI', 'RawTargetedExtractionAnalysisUI']=None, spec_lib: str=None):
         """
         Performs peak picking based on the selected method.
 
