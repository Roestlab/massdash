--- conflicted
+++ resolved
@@ -79,11 +79,7 @@
                 tr_group = feature_map.to_chromatograms()
                 # Perform peak picking if enabled
                 peak_picker = PeakPickingServer(self.peak_picking_settings, self.chrom_plot_settings)
-<<<<<<< HEAD
-                tr_group_feature_data = peak_picker.perform_peak_picking(tr_group_data={file:tr_group}, mzml_loader_dict=self.mzml_loader_dict, transition_list_ui=self.transition_list_ui)
-=======
-                tr_group_feature_data = peak_picker.perform_peak_picking(tr_group_data={'tmp':tr_group}, transition_list_ui=self.transition_list_ui, spec_lib=self.spectral_library_path)
->>>>>>> 9320cc64
+                tr_group_feature_data = peak_picker.perform_peak_picking(tr_group_data={file:tr_group}, mzml_loader_dict=self.mzml_loader_dict, transition_list_ui=self.transition_list_ui, spec_lib=self.spectral_library_path)
                 plot_settings_dict = self._get_plot_settings('Retention Time (s)', 'Intensity', file, 'chromatogram')
                 plot_obj = self._generate_plot(tr_group, plot_settings_dict, tr_group_feature_data[file])
                 run_plots_list.append(plot_obj)
